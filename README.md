# `cyberdrop-dl`
**Bulk downloader for multiple file hosts** 

<<<<<<< HEAD
The latest version of the program is 3.6.64
=======
The latest version of the program is 4.0.1
>>>>>>> 50670ddd

<a href="https://www.buymeacoffee.com/juleswinnft" target="_blank"><img src="https://cdn.buymeacoffee.com/buttons/default-orange.png" alt="Buy Me A Coffee" height="41" width="174"></a>

If you want to support me and my effort you can buy me a coffee or send me some crypto:

BTC: bc1qzw7l9d8ju2qnag3skfarrd0t5mkn0zyapnrcsn

ETH: 0xf36ef155C43Ed220BfBb2CBe9c5Ae172A8640e9B

XMR: 46vMP5MXVZqQeGzkA1mbX9WQKU8fbWRBJGAktDcjYkCMRDY7HMdLzi1DFsHCPLgms968cyUz1gCWVhy9cZir9Ae7M6anQ8Q
<<<<<<< HEAD

# Supported Sites

| Website          | Supported Link Types                                                                                                                                                                                                                   |
|------------------|----------------------------------------------------------------------------------------------------------------------------------------------------------------------------------------------------------------------------------------|
| Anonfiles        | Download page: Anonfiles.com/...                                                                                                                                                                                                       |
| Bayfiles         | Download page: Bayfiles.com/...                                                                                                                                                                                                        |
| Bunkr            | Albums: bunkr.ru/a/... <br> Direct Videos: stream.bunkr.ru/v/... <br> Direct links: cdn.bunkr.ru/... <br> Direct links: i.bunkr.ru/... <br> Direct links: files.bunkr.ru/... <br> Direct links: media-files.bunkr.ru/...               |
| Coomer.party     | Profiles: coomer.party/... <br> Thumbnail Links: coomer.party/thumbnail/... <br> Data Links: coomer.party/data/... <br> coomer.party/.../post/...                                                                                      | 
| Cyberdrop        | Albums: cyberdrop.me/a/... <br> Direct Videos: fs-0#.cyberdrop.me/... <br> Direct Videos: f.cyberdrop.me/... <br> Direct Images: img-0#.cyberdrop.me/... <br> Direct Images: f.cyberdrop.me/... <br> Also works with .cc, .to, and .nl |
| Cyberfile        | folders: cyberfile.su/folder/... <br> shared: cyberfile.su/shared/... <br> Direct: cyberfile.su/...                                                                                                                                    | 
| Erome            | Albums: erome.com/a/...                                                                                                                                                                                                                |
| Fapello          | Models: fapello.com/...                                                                                                                                                                                                                |
| GoFile           | Albums: gofile.io/d/...                                                                                                                                                                                                                |
| HGameCG          | Albums: hgamecg.com/.../index.html                                                                                                                                                                                                     |
| ImgBox           | Albums: imgbox.com/g/... <br> Direct Images: images#.imgbox.com/... <br> Single Files: imgbox.com/...                                                                                                                                  |
| IMG.Kiwi         | Albums: img.kiwi/album/... <br> Direct Images: img.kiwi/image/... <br> User Profile: img.kiwi/#USER# <br> All User Albums: img.kiwi/#USER#/albums                                                                                      |
| jpg.fish         | Albums: jpg.fish/album/... <br> Direct Images: jpg.fish/image/... <br> User Profile: jpg.fish/#USER# <br> All User Albums: jpg.fish/#USER#/albums                                                                                      |
| Kemono.party     | Profiles: kemono.party/... <br> Thumbnail Links: kemono.party/thumbnail/... <br> Data Links: kemono.party/data/... <br> kemono.party/.../post/...                                                                                      |
| LeakedNudes      | Thread: forum.leakednudes.co/threads/...  <br> Continue from (will download this post and after): forum.leakednudes.co/threads/...post-NUMBER                                                                                          |
| PixelDrain       | Albums: Pixeldrain.com/l/... <br> Single Files: Pixeldrain.com/u/...                                                                                                                                                                   |
| Pixl             | Albums: pixl.li/album/... <br> Direct Images: pixl.li/image/...  <br> User Profile: pixl.li/#USER# <br> All User Albums: pixl.li/#USER#/albums                                                                                         |
| Postimg.cc       | Albums: postimg.cc/gallery/... <br> Direct Images: postimg.cc/...                                                                                                                                                                      |
| rule34.xxx       | Direct Media (Image and Video): rule34.xxx/index.php?page=post&s=view&id=...                                                                                                                                                           |
| SimpCity         | Thread: simpcity.st/threads/...  <br> Continue from (will download this post and after): simpcity.st/threads/...post-NUMBER                                                                                                            | 
| SocialMediaGirls | Thread: forum.socialmediagirls.com/threads/...  <br> Continue from (will download this post and after): forum.socialmediagirls.com/threads/...post-NUMBER                                                                              |
| XBunkr           | Album: xbunkr.com/a/... <br> Direct Links: media.xbunkr.com/...                                                                                                                                                                        |
=======

# More Information

Read the Wiki!

https://github.com/Jules-WinnfieldX/CyberDropDownloader/wiki/

# Supported Sites

| Website                 | Supported Link Types                                                                                                                                                                                                                   |
|-------------------------|----------------------------------------------------------------------------------------------------------------------------------------------------------------------------------------------------------------------------------------|
| Anonfiles               | Download page: Anonfiles.com/...                                                                                                                                                                                                       |
| Bayfiles                | Download page: Bayfiles.com/...                                                                                                                                                                                                        |
| Bunkr                   | Albums: bunkr.ru/a/... <br> Direct Videos: stream.bunkr.ru/v/... <br> Direct links: cdn.bunkr.ru/... <br> Direct links: i.bunkr.ru/... <br> Direct links: files.bunkr.ru/... <br> Direct links: media-files.bunkr.ru/...               |
| Coomer.party            | Profiles: coomer.party/... <br> Thumbnail Links: coomer.party/thumbnail/... <br> Data Links: coomer.party/data/... <br> coomer.party/.../post/...                                                                                      | 
| Cyberdrop               | Albums: cyberdrop.me/a/... <br> Direct Videos: fs-0#.cyberdrop.me/... <br> Direct Videos: f.cyberdrop.me/... <br> Direct Images: img-0#.cyberdrop.me/... <br> Direct Images: f.cyberdrop.me/... <br> Also works with .cc, .to, and .nl |
| Cyberfile               | folders: cyberfile.su/folder/... <br> shared: cyberfile.su/shared/... <br> Direct: cyberfile.su/...                                                                                                                                    | 
| E-Hentai                | Albums: e-hentai.org/g/... <br> Posts: e-hentai.org/s/...                                                                                                                                                                              |
| Erome                   | Albums: erome.com/a/...                                                                                                                                                                                                                |
| Fapello                 | Models: fapello.com/...                                                                                                                                                                                                                |
| GoFile                  | Albums: gofile.io/d/...                                                                                                                                                                                                                |
| Gfycat                  | Gif: gfycat.com/...                                                                                                                                                                                                                    |
| HGameCG                 | Albums: hgamecg.com/.../index.html                                                                                                                                                                                                     |
| ImgBox                  | Albums: imgbox.com/g/... <br> Direct Images: images#.imgbox.com/... <br> Single Files: imgbox.com/...                                                                                                                                  |
| IMG.Kiwi                | Albums: img.kiwi/album/... <br> Direct Images: img.kiwi/image/... <br> User Profile: img.kiwi/#USER# <br> All User Albums: img.kiwi/#USER#/albums                                                                                      |
| jpg.church<br/>jpg.fish | Albums: jpg.church/album/... <br> Direct Images: jpg.church/image/... <br> User Profile: jpg.church/#USER# <br> All User Albums: jpg.church/#USER#/albums                                                                              |
| LoveFap                 | Albums: lovefap.com/a/... <br> Direct Images: s*.lovefap.com/content/photos/... <br> Videos: lovefap.com/video/...                                                                                                                     |
| NSFW.XXX                | Profile: nsfw.xxx/user/... <br> Post: nsfw.xxx/post/...                                                                                                                                                                                |
| PimpAndHost             | Albums: pimpandhost.com/album/... <br> Single Files: pimpandhost.com/image/...                                                                                                                                                         |
| PixelDrain              | Albums: Pixeldrain.com/l/... <br> Single Files: Pixeldrain.com/u/...                                                                                                                                                                   |
| Pixl                    | Albums: pixl.li/album/... <br> Direct Images: pixl.li/image/...  <br> User Profile: pixl.li/#USER# <br> All User Albums: pixl.li/#USER#/albums                                                                                         |
| Postimg.cc              | Albums: postimg.cc/gallery/... <br> Direct Images: postimg.cc/...                                                                                                                                                                      |
| SimpCity                | Thread: simpcity.st/threads/...  <br> Continue from (will download this post and after): simpcity.st/threads/...post-NUMBER                                                                                                            | 
| SocialMediaGirls        | Thread: forum.socialmediagirls.com/threads/...  <br> Continue from (will download this post and after): forum.socialmediagirls.com/threads/...post-NUMBER                                                                              |
| XBunker                 | Thread: xbunker.su/threads/...  <br> Continue from (will download this post and after): xbunker.su/threads/...post-NUMBER                                                                                                              |
| XBunkr                  | Album: xbunkr.com/a/... <br> Direct Links: media.xbunkr.com/...                                                                                                                                                                        |
>>>>>>> 50670ddd

Reminder to leave the link full (include the https://)

# Information

**Requires Python 3.7 or higher (3.10 recommended)**

You can get Python from here: https://www.python.org/downloads/

Make sure you tick the check box for "Add python to path"
![alt text](https://simp2.jpg.church/PATHe426c23371048def.png)

Mac users will also likely need to open terminal and execute the following command: `xcode-select --install`

# Script Method
Go to the [releases page](https://github.com/Jules-WinnfieldX/CyberDropDownloader/releases) and download the Cyberdrop_DL.zip file. Extract it to wherever you want the program to be.

Put the links in the URLs.txt file then run `Start Windows.bat` (Windows) or `Start Mac.command` (OS X) or `Start Linux.sh` (Linux).

** Mac users will need to run the command `chmod +x 'Start Mac.command'` to make the file executable.

# CLI Method

Run `pip3 install cyberdrop-dl` in command prompt/terminal

Advanced users may want to use virtual environments (via `pipx`), but it's **NOT** required.

1. Run `cyberdrop-dl` once to generate an empty `URLs.txt` file.
2. Copy and paste your links into `URLs.txt`.
Each link you add has to go on its own line (paste link, press enter, repeat).
3. Run `cyberdrop-dl` again.
It will begin to download everything.
4. Enjoy!

## Arguments & Config
If you know what you're doing, you can use the available options to adjust how the program runs.

You can read more about all of these options [here](https://github.com/Jules-WinnfieldX/CyberDropDownloader/wiki/Config-Options). As they directly correlate with the config options.

```
$ cyberdrop-dl -h
usage: cyberdrop-dl [-h] [-V] [-i INPUT_FILE] [-o OUTPUT_FOLDER] [--log-file LOG_FILE] [--threads THREADS] [--attempts ATTEMPTS] [--include-id] [--exclude-videos] [--exclude-images] [--exclude-audio] [--exclude-other] [--ignore-history] [--simpcity-username "USERNAME"] [--simpcity-password "PASSWORD"] [--skip SITE] [link ...]

Bulk downloader for multiple file hosts

positional arguments:
  link                  link to content to download (passing multiple links is supported)

optional arguments:
-h, --help                                         show this help message and exit
-V, --version                                      show program's version number and exit
-i INPUT_FILE, --input-file INPUT_FILE             file containing links to download
-o OUTPUT_FOLDER, --output-folder OUTPUT_FOLDER    folder to download files to

--config-file 	                config file to read arguments from
--db-file 	                history database file to write to
--errored-urls-file             csv file to write failed download information to
--log-file 	                log file to write to
--output-last-forum-post-file 	text file to output last scraped post from a forum thread for re-feeding into CDL
--unsupported-urls-file 	csv file to output unsupported links into

--exclude-audio 	skip downloading of audio files
--exclude-images 	skip downloading of image files
--exclude-other 	skip downloading of images
--exclude-videos 	skip downloading of video files
--ignore-cache 	        ignores previous runs cached scrape history
--ignore-history 	ignores previous download history
--skip 	                removes host links from downloads

--allow-insecure-connections 	        allows insecure connections from content hosts
--attempts 	                        number of attempts to download each file
--block-sub-folders 	                block sub folders from being created
--disable-attempt-limit 	        disables the attempt limitation
--include-id 	                        include the ID in the download folder name
--skip-download-mark-completed 	        sets the scraped files as downloaded without downloading
--output-errored-urls 	                sets the failed urls to be output to the errored urls file
--output-unsupported-urls 	        sets the unsupported urls to be output to the unsupported urls file
--proxy 	                        HTTP/HTTPS proxy used for downloading, format [protocal]://[ip]:[port]
--remove-bunker-identifier 	        removes the bunkr added identifier from output filenames
--required-free-space 	                required free space (in gigabytes) for the program to run
--simultaneous-downloads-per-domain 	number of simultaneous downloads to use per domain

--sort-downloads 	sorts downloaded files after downloads have finished
--sort-directory 	folder to download files to
--sorted-audio 	        schema to sort audio
--sorted-images 	schema to sort images
--sorted-others 	schema to sort other
--sorted-videos 	schema to sort videos

--connection-timeout 	number of seconds to wait attempting to connect to a URL during the downloading phase
--ratelimit 	        this applies to requests made in the program during scraping, the number you provide is in requests/seconds
--throttle 	        this is a throttle between requests during the downloading phase, the number is in seconds

--output-last-forum-post 	outputs the last post of a forum scrape to use as a starting point for future runs
--separate-posts 	        separates forum scraping into folders by post number
	
--pixeldrain-api-key 	        api key for premium pixeldrain
--simpcity-password 	        password to login to simpcity
--simpcity-username 	        username to login to simpcity
--socialmediagirls-password 	password to login to socialmediagirls
--socialmediagirls-username 	username to login to socialmediagirls
--xbunker-password 	        password to login to xbunker
--xbunker-username 	        username to login to xbunker

--apply-jdownloader 	enables sending unsupported URLs to a running jdownloader2 instance to download
--jdownloader-username 	username to login to jdownloader
--jdownloader-password 	password to login to jdownloader
--jdownloader-device 	device name to login to for jdownloader

--dont-show-overall-progress 	removes overall progress section while downloading
--dont-show-forum-progress 	removes forum progress section while downloading
--dont-show-thread-progress 	removes thread progress section while downloading
--dont-show-domain-progress 	removes domain progress section while downloading
--dont-show-album-progress 	removes album progress section while downloading
--dont-show-file-progress 	removes file progress section while downloading

```
<<<<<<< HEAD
--skip can use: "anonfiles", "bunkr", "coomer.party", "cyberdrop", "cyberfile", "erome", "fapello", "gfycat",
        "gofile", "hgamecg", "imgbox", "img.kiwi", "jpg.fish", "pixeldrain", "pixl.li", "postimg.cc",
        "redgifs", "rule34", "saint", "socialmediagirls", "simpcity", "xbunker", "xbunkr"
=======
--skip-hosts can use: `"anonfiles", "bayfiles", "bunkr", "coomer.party", "cyberdrop", "cyberfile", "e-hentai", "erome", "fapello", "gfycat", "gofile", "hgamecg", "img.kiwi", "imgbox", "jpg.church", "jpg.fish", "kemono.party", "lovefap", "nsfw.xxx", "pimpandhost", "pixeldrain", "pixl.li", "postimg", "saint", "simpcity", "socialmediagirls", "xbunker", "xbunkr"`
>>>>>>> 50670ddd
<|MERGE_RESOLUTION|>--- conflicted
+++ resolved
@@ -1,11 +1,8 @@
 # `cyberdrop-dl`
 **Bulk downloader for multiple file hosts** 
 
-<<<<<<< HEAD
-The latest version of the program is 3.6.64
-=======
 The latest version of the program is 4.0.1
->>>>>>> 50670ddd
+
 
 <a href="https://www.buymeacoffee.com/juleswinnft" target="_blank"><img src="https://cdn.buymeacoffee.com/buttons/default-orange.png" alt="Buy Me A Coffee" height="41" width="174"></a>
 
@@ -16,35 +13,6 @@
 ETH: 0xf36ef155C43Ed220BfBb2CBe9c5Ae172A8640e9B
 
 XMR: 46vMP5MXVZqQeGzkA1mbX9WQKU8fbWRBJGAktDcjYkCMRDY7HMdLzi1DFsHCPLgms968cyUz1gCWVhy9cZir9Ae7M6anQ8Q
-<<<<<<< HEAD
-
-# Supported Sites
-
-| Website          | Supported Link Types                                                                                                                                                                                                                   |
-|------------------|----------------------------------------------------------------------------------------------------------------------------------------------------------------------------------------------------------------------------------------|
-| Anonfiles        | Download page: Anonfiles.com/...                                                                                                                                                                                                       |
-| Bayfiles         | Download page: Bayfiles.com/...                                                                                                                                                                                                        |
-| Bunkr            | Albums: bunkr.ru/a/... <br> Direct Videos: stream.bunkr.ru/v/... <br> Direct links: cdn.bunkr.ru/... <br> Direct links: i.bunkr.ru/... <br> Direct links: files.bunkr.ru/... <br> Direct links: media-files.bunkr.ru/...               |
-| Coomer.party     | Profiles: coomer.party/... <br> Thumbnail Links: coomer.party/thumbnail/... <br> Data Links: coomer.party/data/... <br> coomer.party/.../post/...                                                                                      | 
-| Cyberdrop        | Albums: cyberdrop.me/a/... <br> Direct Videos: fs-0#.cyberdrop.me/... <br> Direct Videos: f.cyberdrop.me/... <br> Direct Images: img-0#.cyberdrop.me/... <br> Direct Images: f.cyberdrop.me/... <br> Also works with .cc, .to, and .nl |
-| Cyberfile        | folders: cyberfile.su/folder/... <br> shared: cyberfile.su/shared/... <br> Direct: cyberfile.su/...                                                                                                                                    | 
-| Erome            | Albums: erome.com/a/...                                                                                                                                                                                                                |
-| Fapello          | Models: fapello.com/...                                                                                                                                                                                                                |
-| GoFile           | Albums: gofile.io/d/...                                                                                                                                                                                                                |
-| HGameCG          | Albums: hgamecg.com/.../index.html                                                                                                                                                                                                     |
-| ImgBox           | Albums: imgbox.com/g/... <br> Direct Images: images#.imgbox.com/... <br> Single Files: imgbox.com/...                                                                                                                                  |
-| IMG.Kiwi         | Albums: img.kiwi/album/... <br> Direct Images: img.kiwi/image/... <br> User Profile: img.kiwi/#USER# <br> All User Albums: img.kiwi/#USER#/albums                                                                                      |
-| jpg.fish         | Albums: jpg.fish/album/... <br> Direct Images: jpg.fish/image/... <br> User Profile: jpg.fish/#USER# <br> All User Albums: jpg.fish/#USER#/albums                                                                                      |
-| Kemono.party     | Profiles: kemono.party/... <br> Thumbnail Links: kemono.party/thumbnail/... <br> Data Links: kemono.party/data/... <br> kemono.party/.../post/...                                                                                      |
-| LeakedNudes      | Thread: forum.leakednudes.co/threads/...  <br> Continue from (will download this post and after): forum.leakednudes.co/threads/...post-NUMBER                                                                                          |
-| PixelDrain       | Albums: Pixeldrain.com/l/... <br> Single Files: Pixeldrain.com/u/...                                                                                                                                                                   |
-| Pixl             | Albums: pixl.li/album/... <br> Direct Images: pixl.li/image/...  <br> User Profile: pixl.li/#USER# <br> All User Albums: pixl.li/#USER#/albums                                                                                         |
-| Postimg.cc       | Albums: postimg.cc/gallery/... <br> Direct Images: postimg.cc/...                                                                                                                                                                      |
-| rule34.xxx       | Direct Media (Image and Video): rule34.xxx/index.php?page=post&s=view&id=...                                                                                                                                                           |
-| SimpCity         | Thread: simpcity.st/threads/...  <br> Continue from (will download this post and after): simpcity.st/threads/...post-NUMBER                                                                                                            | 
-| SocialMediaGirls | Thread: forum.socialmediagirls.com/threads/...  <br> Continue from (will download this post and after): forum.socialmediagirls.com/threads/...post-NUMBER                                                                              |
-| XBunkr           | Album: xbunkr.com/a/... <br> Direct Links: media.xbunkr.com/...                                                                                                                                                                        |
-=======
 
 # More Information
 
@@ -81,7 +49,6 @@
 | SocialMediaGirls        | Thread: forum.socialmediagirls.com/threads/...  <br> Continue from (will download this post and after): forum.socialmediagirls.com/threads/...post-NUMBER                                                                              |
 | XBunker                 | Thread: xbunker.su/threads/...  <br> Continue from (will download this post and after): xbunker.su/threads/...post-NUMBER                                                                                                              |
 | XBunkr                  | Album: xbunkr.com/a/... <br> Direct Links: media.xbunkr.com/...                                                                                                                                                                        |
->>>>>>> 50670ddd
 
 Reminder to leave the link full (include the https://)
 
@@ -199,10 +166,5 @@
 --dont-show-file-progress 	removes file progress section while downloading
 
 ```
-<<<<<<< HEAD
---skip can use: "anonfiles", "bunkr", "coomer.party", "cyberdrop", "cyberfile", "erome", "fapello", "gfycat",
-        "gofile", "hgamecg", "imgbox", "img.kiwi", "jpg.fish", "pixeldrain", "pixl.li", "postimg.cc",
-        "redgifs", "rule34", "saint", "socialmediagirls", "simpcity", "xbunker", "xbunkr"
-=======
---skip-hosts can use: `"anonfiles", "bayfiles", "bunkr", "coomer.party", "cyberdrop", "cyberfile", "e-hentai", "erome", "fapello", "gfycat", "gofile", "hgamecg", "img.kiwi", "imgbox", "jpg.church", "jpg.fish", "kemono.party", "lovefap", "nsfw.xxx", "pimpandhost", "pixeldrain", "pixl.li", "postimg", "saint", "simpcity", "socialmediagirls", "xbunker", "xbunkr"`
->>>>>>> 50670ddd
+
+--skip-hosts can use: `"anonfiles", "bayfiles", "bunkr", "coomer.party", "cyberdrop", "cyberfile", "e-hentai", "erome", "fapello", "gfycat", "gofile", "hgamecg", "img.kiwi", "imgbox", "jpg.church", "jpg.fish", "kemono.party", "lovefap", "nsfw.xxx", "pimpandhost", "pixeldrain", "pixl.li", "postimg", "saint", "simpcity", "socialmediagirls", "xbunker", "xbunkr"`
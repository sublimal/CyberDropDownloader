<<<<<<< HEAD
import html
=======
>>>>>>> 50670ddd
import re


from yarl import URL

from ..base_functions.base_functions import log, logger, make_title_safe, FILE_FORMATS, get_filename_and_ext, \
    get_db_path
from ..base_functions.data_classes import AlbumItem, MediaItem
from ..base_functions.error_classes import NoExtensionFailure
from ..base_functions.sql_helper import SQLHelper
from ..client.client import ScrapeSession


class BunkrCrawler:
    def __init__(self, quiet: bool, SQL_Helper: SQLHelper, remove_bunkr_id: bool):
        self.quiet = quiet
        self.SQL_Helper = SQL_Helper
        self.remove_bunkr_id = remove_bunkr_id

<<<<<<< HEAD
    async def fetch(self, session: Session, url: URL):
        domain_obj = DomainItem(url.host, {})
        await log("Starting scrape of " + str(url), quiet=self.quiet)

        cdn_possibilities = r"(?:cdn.bunkr...|cdn..bunkr...|cdn...bunkr...)"
        ext = '.' + str(url).split('.')[-1]
        ext = ext.lower()
        if ext in FILE_FORMATS['Videos']:
            url = URL(re.sub(cdn_possibilities, "bunkr.su/v", str(url)))
        if ext in FILE_FORMATS['Other']:
            url = URL(re.sub(cdn_possibilities, "bunkr.su/d", str(url)))
=======
    async def fetch(self, session: ScrapeSession, url: URL):
        """Scraper for Bunkr"""
        album_obj = AlbumItem("Loose Bunkr Items", [])
        await log(f"[green]Starting: {str(url)}[/green]", quiet=self.quiet)

        if "v" in url.parts or "d" in url.parts:
            media = await self.get_file(session, url)
            if not media.filename:
                return album_obj
            await album_obj.add_media(media)
            await log(f"[green]Finished: {str(url)}[/green]", quiet=self.quiet)
            if not media.complete:
                await self.SQL_Helper.insert_media("bunkr", media.url.path, "", str(url), "", "", media.filename, 0)
            return album_obj

        if "a" in url.parts:
            album_obj = await self.get_album(session, url)
            await self.SQL_Helper.insert_album("bunkr", url.path, album_obj)

            if album_obj.media:
                await log(f"[green]Finished: {str(url)}[/green]", quiet=self.quiet)
            return album_obj

        cdn_possibilities = r"(?:cdn.bunkr...|cdn..bunkr...|cdn...bunkr...|media-files.bunkr...|media-files..bunkr...|media-files...bunkr...)"
        ext = '.' + url.parts[-1].split('.')[-1]
        if ext:
            ext = ext.lower()
>>>>>>> 50670ddd
        if ext in FILE_FORMATS['Images']:
            check_complete = await self.SQL_Helper.check_complete_singular("bunkr", url.path)
            url = URL(str(url).replace("https://cdn", "https://i"))
            url = await self.check_for_la(url)

            filename, ext = await get_filename_and_ext(url.name)
            if self.remove_bunkr_id:
                filename = await self.remove_id(filename, ext)

            media_item = MediaItem(url, url, check_complete, filename, ext)
            await album_obj.add_media(media_item)
        else:
            if ext in FILE_FORMATS['Videos']:
                referer = URL(re.sub(cdn_possibilities, "bunkr.su/v", str(url)))
            else:
                referer = URL(re.sub(cdn_possibilities, "bunkr.su/d", str(url)))
            media_item = await self.get_file(session, referer)
            await album_obj.add_media(media_item)

        await self.SQL_Helper.insert_album("bunkr", url.path, album_obj)
        await log(f"[green]Finished: {str(url)}[/green]", quiet=self.quiet)
        return album_obj

<<<<<<< HEAD
        if "v" in url.parts or "d" in url.parts:
            link = await self.stream(session, url)
            await domain_obj.add_to_album(link=link, referral=url, title="Bunkr Loose Files")
            await log("Finished scrape of " + str(url), quiet=self.quiet)
            return domain_obj

        if "a" in url.parts:
            await self.album(session, url, domain_obj)

        await log("Finished scrape of " + str(url), quiet=self.quiet)

        return domain_obj

    async def album(self, session, url: URL, domain_obj: DomainItem):
        try:
            soup = await session.get_BS4(url)
            title = soup.select_one('h1[class="text-[24px] font-bold text-dark dark:text-white"]')
            for elem in title.find_all("span"):
                elem.decompose()
            title = await make_title_safe(title.get_text())
            files = soup.select('a[class*="grid-images_box-link"]')
            for file in files:
                link = file.get("href")

                if link.startswith("/"):
                    link = URL("https://" + url.host + link)
                link = URL(link)
                ext = '.' + str(link).split('.')[-1]
                ext = ext.lower()

                referrer = link

                if "v" in link.parts or "d" in link.parts:
                    link = await self.stream(session, link)

                else:
                    media_loc = file.select_one("img").get("src").split("//i")[-1].split(".bunkr.")[0]
                    referrer = link
                    if ext in FILE_FORMATS['Images']:
                        link = URL(str(link).replace("https://cdn", "https://i"))
                    else:
                        if media_loc != '12':
                            link = URL(f"https://media-files{media_loc}.bunkr.ru/" + link.name)
                        else:
                            link = URL(f"https://media-files{media_loc}.bunkr.la/" + link.name)

                await domain_obj.add_to_album(title, link, referrer)
=======
    async def remove_id(self, filename: str, ext: str):
        """Removes the additional string bunkr adds to the end of every filename"""
        filename = filename.rsplit(ext, 1)[0]
        filename = filename.rsplit("-", 1)[0]
        if not ext in filename:
            filename = filename + ext
        return filename

    async def check_for_la(self, url: URL):
        if "12" in url.host:
            url_host = url.host.replace(".su", ".la").replace(".ru", ".la")
            url = url.with_host(url_host)
        return url

    async def get_file(self, session: ScrapeSession, url: URL):
        """Gets the media item from the supplied url"""
        try:
            soup = await session.get_BS4(url)
            head = soup.select_one("head")
            scripts = head.select('script[type="text/javascript"]')
            link = None

            for script in scripts:
                if script.text:
                    if "link.href" in script.text:
                        link = script.text.split('link.href = "')[-1].split('";')[0]
                        break
            if not link:
                raise
            link = URL(link)
            link = link.with_name(url.name)
            link = await self.check_for_la(link)
            filename, ext = await get_filename_and_ext(link.name)
            if self.remove_bunkr_id:
                filename = await self.remove_id(filename, ext)

            complete = await self.SQL_Helper.check_complete_singular("bunkr", link.path)
            if complete:
                media = MediaItem(link, url, True, filename, ext)
                return media
            media = MediaItem(link, url, False, filename, ext)
            return media
>>>>>>> 50670ddd

        except Exception as e:
            logger.debug("Error encountered while handling %s", str(url), exc_info=True)
            await log(f"[red]Error: {str(url)}[/red]", quiet=self.quiet)
            logger.debug(e)
            return MediaItem(url, url, False, "", "")

<<<<<<< HEAD
    async def stream(self, session: Session, url: URL):
        try:
            soup = await session.get_BS4(url)
            head = soup.select_one("head")
            scripts = head.select('script[type="text/javascript"]')
            link = None

            for script in scripts:
                if script.text:
                    if "link.href" in script.text:
                        link = html.unescape(script.text.split('link.href = "')[-1].split('";')[0])
                        break
            if not link:
                raise
            link = URL(link, encoded=True)
            return link
=======
    async def get_album(self, session: ScrapeSession, url: URL):
        """Iterates through an album and creates the media items"""
        album = AlbumItem(url.name, [])
        try:
            soup = await session.get_BS4(url)
            title = soup.select_one('h1[class="text-[24px] font-bold text-dark dark:text-white"]')
            for elem in title.find_all("span"):
                elem.decompose()
            title = await make_title_safe(title.get_text())
            await album.set_new_title(title)
            for file in soup.select('a[class*="grid-images_box-link"]'):
                link = file.get("href")
                media_loc = file.select_one("img").get("src").split("//i")[-1].split(".bunkr.")[0]

                if link.startswith("/"):
                    link = URL("https://" + url.host + link)
                link = URL(link)

                try:
                    filename, ext = await get_filename_and_ext(link.name)
                except NoExtensionFailure:
                    logger.debug("Couldn't get extension for %s", str(link))
                    continue

                referer = link
                if "v" in link.parts or "d" in link.parts:
                    media = await self.get_file(session, link)
                    link = media.url
                elif ext in FILE_FORMATS["Images"]:
                    link = URL(str(link).replace("https://cdn", "https://i"))
                else:
                    link = URL(f"https://media-files{media_loc}.bunkr.ru" + link.path)

                link = await self.check_for_la(link)

                if self.remove_bunkr_id:
                    filename = await self.remove_id(filename, ext)

                url_path = await get_db_path(link)
                complete = await self.SQL_Helper.check_complete_singular("bunkr", url_path)
                media = MediaItem(link, referer, complete, filename, ext)
                await album.add_media(media)
>>>>>>> 50670ddd

        except Exception as e:
            logger.debug("Error encountered while handling %s", str(url), exc_info=True)
            await log(f"[red]Error: {str(url)}[/red]", quiet=self.quiet)
            logger.debug(e)

        return album<|MERGE_RESOLUTION|>--- conflicted
+++ resolved
@@ -1,9 +1,4 @@
-<<<<<<< HEAD
-import html
-=======
->>>>>>> 50670ddd
 import re
-
 
 from yarl import URL
 
@@ -21,19 +16,6 @@
         self.SQL_Helper = SQL_Helper
         self.remove_bunkr_id = remove_bunkr_id
 
-<<<<<<< HEAD
-    async def fetch(self, session: Session, url: URL):
-        domain_obj = DomainItem(url.host, {})
-        await log("Starting scrape of " + str(url), quiet=self.quiet)
-
-        cdn_possibilities = r"(?:cdn.bunkr...|cdn..bunkr...|cdn...bunkr...)"
-        ext = '.' + str(url).split('.')[-1]
-        ext = ext.lower()
-        if ext in FILE_FORMATS['Videos']:
-            url = URL(re.sub(cdn_possibilities, "bunkr.su/v", str(url)))
-        if ext in FILE_FORMATS['Other']:
-            url = URL(re.sub(cdn_possibilities, "bunkr.su/d", str(url)))
-=======
     async def fetch(self, session: ScrapeSession, url: URL):
         """Scraper for Bunkr"""
         album_obj = AlbumItem("Loose Bunkr Items", [])
@@ -61,7 +43,6 @@
         ext = '.' + url.parts[-1].split('.')[-1]
         if ext:
             ext = ext.lower()
->>>>>>> 50670ddd
         if ext in FILE_FORMATS['Images']:
             check_complete = await self.SQL_Helper.check_complete_singular("bunkr", url.path)
             url = URL(str(url).replace("https://cdn", "https://i"))
@@ -85,55 +66,6 @@
         await log(f"[green]Finished: {str(url)}[/green]", quiet=self.quiet)
         return album_obj
 
-<<<<<<< HEAD
-        if "v" in url.parts or "d" in url.parts:
-            link = await self.stream(session, url)
-            await domain_obj.add_to_album(link=link, referral=url, title="Bunkr Loose Files")
-            await log("Finished scrape of " + str(url), quiet=self.quiet)
-            return domain_obj
-
-        if "a" in url.parts:
-            await self.album(session, url, domain_obj)
-
-        await log("Finished scrape of " + str(url), quiet=self.quiet)
-
-        return domain_obj
-
-    async def album(self, session, url: URL, domain_obj: DomainItem):
-        try:
-            soup = await session.get_BS4(url)
-            title = soup.select_one('h1[class="text-[24px] font-bold text-dark dark:text-white"]')
-            for elem in title.find_all("span"):
-                elem.decompose()
-            title = await make_title_safe(title.get_text())
-            files = soup.select('a[class*="grid-images_box-link"]')
-            for file in files:
-                link = file.get("href")
-
-                if link.startswith("/"):
-                    link = URL("https://" + url.host + link)
-                link = URL(link)
-                ext = '.' + str(link).split('.')[-1]
-                ext = ext.lower()
-
-                referrer = link
-
-                if "v" in link.parts or "d" in link.parts:
-                    link = await self.stream(session, link)
-
-                else:
-                    media_loc = file.select_one("img").get("src").split("//i")[-1].split(".bunkr.")[0]
-                    referrer = link
-                    if ext in FILE_FORMATS['Images']:
-                        link = URL(str(link).replace("https://cdn", "https://i"))
-                    else:
-                        if media_loc != '12':
-                            link = URL(f"https://media-files{media_loc}.bunkr.ru/" + link.name)
-                        else:
-                            link = URL(f"https://media-files{media_loc}.bunkr.la/" + link.name)
-
-                await domain_obj.add_to_album(title, link, referrer)
-=======
     async def remove_id(self, filename: str, ext: str):
         """Removes the additional string bunkr adds to the end of every filename"""
         filename = filename.rsplit(ext, 1)[0]
@@ -176,7 +108,6 @@
                 return media
             media = MediaItem(link, url, False, filename, ext)
             return media
->>>>>>> 50670ddd
 
         except Exception as e:
             logger.debug("Error encountered while handling %s", str(url), exc_info=True)
@@ -184,24 +115,6 @@
             logger.debug(e)
             return MediaItem(url, url, False, "", "")
 
-<<<<<<< HEAD
-    async def stream(self, session: Session, url: URL):
-        try:
-            soup = await session.get_BS4(url)
-            head = soup.select_one("head")
-            scripts = head.select('script[type="text/javascript"]')
-            link = None
-
-            for script in scripts:
-                if script.text:
-                    if "link.href" in script.text:
-                        link = html.unescape(script.text.split('link.href = "')[-1].split('";')[0])
-                        break
-            if not link:
-                raise
-            link = URL(link, encoded=True)
-            return link
-=======
     async def get_album(self, session: ScrapeSession, url: URL):
         """Iterates through an album and creates the media items"""
         album = AlbumItem(url.name, [])
@@ -244,7 +157,6 @@
                 complete = await self.SQL_Helper.check_complete_singular("bunkr", url_path)
                 media = MediaItem(link, referer, complete, filename, ext)
                 await album.add_media(media)
->>>>>>> 50670ddd
 
         except Exception as e:
             logger.debug("Error encountered while handling %s", str(url), exc_info=True)
